use derive_builder::Builder;

<<<<<<< HEAD
use crate::constants::NO_TRACK;
use crate::sequence::Sequence;

=======
static DEFAULT_TRACK_NAME: &str = "track_name";
>>>>>>> 220ecb08
static DEFAULT_TRACK_VOLUME: f32 = 1.0;

#[allow(dead_code)]
#[derive(Builder, Clone, Debug)]
<<<<<<< HEAD
pub(crate) struct Track {
    #[builder(default = "NO_TRACK")]
    pub(crate) num: i16,
=======
pub(crate) struct Track<SequenceType> {
    #[builder(default = "String::from(DEFAULT_TRACK_NAME)")]
    pub(crate) name: String,
>>>>>>> 220ecb08

    #[builder(default = "DEFAULT_TRACK_VOLUME")]
    pub(crate) volume: f32,

    pub(crate) sequence: SequenceType,
}

impl<SequenceType> Track<SequenceType> {}<|MERGE_RESOLUTION|>--- conflicted
+++ resolved
@@ -1,25 +1,14 @@
 use derive_builder::Builder;
 
-<<<<<<< HEAD
 use crate::constants::NO_TRACK;
-use crate::sequence::Sequence;
 
-=======
-static DEFAULT_TRACK_NAME: &str = "track_name";
->>>>>>> 220ecb08
 static DEFAULT_TRACK_VOLUME: f32 = 1.0;
 
 #[allow(dead_code)]
 #[derive(Builder, Clone, Debug)]
-<<<<<<< HEAD
-pub(crate) struct Track {
+pub(crate) struct Track<SequenceType> {
     #[builder(default = "NO_TRACK")]
     pub(crate) num: i16,
-=======
-pub(crate) struct Track<SequenceType> {
-    #[builder(default = "String::from(DEFAULT_TRACK_NAME)")]
-    pub(crate) name: String,
->>>>>>> 220ecb08
 
     #[builder(default = "DEFAULT_TRACK_VOLUME")]
     pub(crate) volume: f32,
